[tool.poetry]
name = "param-sweeps"
<<<<<<< HEAD
version = "0.3.0-alpha.1"
=======
version = "0.2.0-beta.1"
>>>>>>> 6b82b8e4

description = "Parameter sweeper for ui.json powered applications"
license = "MIT"
authors = ["Mira Geoscience <support@mirageoscience.com>"]
maintainers = ["Benjamin Kary <benjamink@mirageoscience.com>"]
repository = "https://github.com/MiraGeoscience/param-sweeps"
#documentation  = "https://mirageoscience-param-sweeps.readthedocs-hosted.com/"
homepage = "https://www.mirageoscience.com/mining-industry-software/python-integration/"

readme = "README.rst"
keywords = ["geology", "geophysics", "earth sciences"]
classifiers = [
    "Development Status :: 4 - Beta",
    "Intended Audience :: Science/Research",
    "Programming Language :: Python",
    "Topic :: Scientific/Engineering",
    "Topic :: Scientific/Engineering :: Mathematics",
    "Topic :: Scientific/Engineering :: Physics",
    "Operating System :: Microsoft :: Windows",
    "Operating System :: POSIX",
    "Operating System :: Unix",
#    "Operating System :: MacOS",
    "Natural Language :: English",
]

include = [
    { path = "COPYING", format = ["sdist", "wheel"] },
    { path = "COPYING.LESSER", format = ["sdist", "wheel"] },
    { path = "LICENSE", format = ["sdist", "wheel"] },
    { path = "README.rst", format = ["sdist", "wheel"] },
    { path = "THIRD_PARTY_SOFTWARE.rst", format = ["sdist", "wheel"] },
    { path = "docs/**/THIRD_PARTY_SOFTWARE.rst", format = ["sdist", "wheel"] },
]

[tool.poetry.dependencies]
python = "^3.10"

numpy = "~1.26.0"  # also in geoh5py

## dependencies from Git repositories
#------------------------------------
<<<<<<< HEAD
#geoh5py = {version = ">=0.9.1, <0.11", allow-prereleases = true}
geoh5py = {git = "https://github.com/MiraGeoscience/geoh5py.git", rev = "develop"}
=======
geoh5py = {version = ">=0.10.0-beta.1, <0.11", allow-prereleases = true}
#geoh5py = {git = "https://github.com/MiraGeoscience/geoh5py.git", rev = "release/0.10.0"}
>>>>>>> 6b82b8e4
#geoh5py = {path = "../geoh5py", develop = true}

[tool.poetry.group.dev.dependencies]
Pygments = "*"
pylint = "*"
pytest = "*"
pytest-cov = "*"
pyyaml = '*'
jinja2 = '*'
packaging = '*'
tomli = "*"

[tool.ruff]
target-version = "py310"

[tool.ruff.lint]
ignore = [
    "B028",  # no-explicit-stacklevel for warnings.warn()
    "E501",  # line-too-long - code is reformatted (do not care about comments and docstring)
    "F401",  # unsused-import - covered by pycln
    "RUF005",  # collection-literal-concatenation - wrong suggestion with numpy arrays
]
select = [
    "A",  # flake8-builtins
    "B",  # flake8-bugbear
    "B006",  # Do not use mutable data structures for argument defaults
    "B9",  # flake8-bugbear opiniated warnings
    "BLE",  # flake8-blind-except
    "C4",  # flake8-comprehensions
    "C9",  # mccabe
    "E",  # pycodestyle errors
    "F",  # pyflakes
    "I",  # isort
    "RUF",  # ruff rules
    "TID", # flake8-tidy-imports
    "UP",  # pyupgrade
    "W",  # pycodestyle warnings
]

[tool.ruff.lint.mccabe]
max-complexity = 18

[tool.ruff.lint.isort]
lines-after-imports = 2

[tool.ruff.format]
# default formatting is just fine

[tool.mypy]
warn_unused_configs = true
ignore_missing_imports = true
scripts_are_modules = true
show_error_context = true
show_column_numbers = true
check_untyped_defs = true

plugins = [
    'numpy.typing.mypy_plugin'
]

[tool.coverage.run]
branch = true
source = ["param_sweeps"]
omit = []

[tool.coverage.report]
exclude_lines = [
    "raise NotImplementedError",
    "pass",
    "if TYPE_CHECKING",
    "pragma: no cover"
]

fail_under = 85

[tool.coverage.html]
skip_empty = true
skip_covered = true

[build-system]
requires = ["poetry-core>=1.0.0", "setuptools"]
build-backend = "poetry.core.masonry.api"<|MERGE_RESOLUTION|>--- conflicted
+++ resolved
@@ -1,10 +1,6 @@
 [tool.poetry]
 name = "param-sweeps"
-<<<<<<< HEAD
 version = "0.3.0-alpha.1"
-=======
-version = "0.2.0-beta.1"
->>>>>>> 6b82b8e4
 
 description = "Parameter sweeper for ui.json powered applications"
 license = "MIT"
@@ -46,13 +42,8 @@
 
 ## dependencies from Git repositories
 #------------------------------------
-<<<<<<< HEAD
-#geoh5py = {version = ">=0.9.1, <0.11", allow-prereleases = true}
+#geoh5py = {version = ">=0.10.0-beta.1, <0.11", allow-prereleases = true}
 geoh5py = {git = "https://github.com/MiraGeoscience/geoh5py.git", rev = "develop"}
-=======
-geoh5py = {version = ">=0.10.0-beta.1, <0.11", allow-prereleases = true}
-#geoh5py = {git = "https://github.com/MiraGeoscience/geoh5py.git", rev = "release/0.10.0"}
->>>>>>> 6b82b8e4
 #geoh5py = {path = "../geoh5py", develop = true}
 
 [tool.poetry.group.dev.dependencies]
