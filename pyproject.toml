[tool.poetry]
name = "param-sweeps"
version = "0.1.6-alpha.1"

description = "Parameter sweeper for ui.json powered applications"
authors = ["Mira Geoscience <benjamink@mirageoscience.com>"]
repository = "https://github.com/MiraGeoscience/param-sweeps"
homepage = "https://mirageoscience.com"
readme = "README.md"
keywords = ["geology", "geophysics", "earth sciences"]
classifiers = [
    "Development Status :: 4 - Beta",
    "Intended Audience :: Science/Research",
    "License :: OSI Approved :: MIT License",
    "Programming Language :: Python",
    "Topic :: Scientific/Engineering",
    "Topic :: Scientific/Engineering :: Mathematics",
    "Topic :: Scientific/Engineering :: Physics",
    "Operating System :: Microsoft :: Windows",
    "Operating System :: POSIX",
    "Operating System :: Unix",
#    "Operating System :: MacOS",
    "Natural Language :: English",
]

[tool.poetry.dependencies]
python = "^3.8,<3.11"
<<<<<<< HEAD
#geoh5py = {version = ">= 0.6.0", allow-prereleases = true}
#geoh5py = {path = "../geoh5py", develop = true}
geoh5py = {url = "https://github.com/sebhmg/geoh5py/archive/refs/heads/GEOPY-947.zip#sha256=None"}
#geoh5py = {url = "https://github.com/MiraGeoscience/geoh5py/archive/refs/tags/v0.7.0-rc.2.zip#sha256=None"}
#geoh5py = {url = "https://github.com/MiraGeoscience/geoh5py/archive/refs/heads/develop.zip#sha256=None"}
=======
geoh5py = "~0.8.0a1"
# geoh5py = {url = "https://github.com/MiraGeoscience/geoh5py/archive/refs/heads/GEOPY-715.zip#sha256=None"}
numpy = "!=1.19.4, ~1.23.5"

>>>>>>> df7dc8f5

numpy = "!=1.19.4, ~1.23.5"

[tool.poetry.dev-dependencies]
pylint = "*"
pytest = "*"
pytest-cov = "*"
requests = "^2.27.1" # for tests only
tomli = "*"


[tool.isort]
# settings for compatibility between ``isort`` and ``black`` formatting
multi_line_output = 3
include_trailing_comma = true
force_grid_wrap = 0
use_parentheses = true
line_length = 88

[tool.black]
# defaults are just fine

[build-system]
requires = ["poetry-core>=1.0.0", "setuptools"]
build-backend = "poetry.core.masonry.api"<|MERGE_RESOLUTION|>--- conflicted
+++ resolved
@@ -25,18 +25,10 @@
 
 [tool.poetry.dependencies]
 python = "^3.8,<3.11"
-<<<<<<< HEAD
-#geoh5py = {version = ">= 0.6.0", allow-prereleases = true}
+#geoh5py = {version = "~0.8.0a1", allow-prereleases = true}
+#geoh5py = {url = "https://github.com/MiraGeoscience/geoh5py/archive/refs/heads/develop.zip#sha256=None"}
 #geoh5py = {path = "../geoh5py", develop = true}
 geoh5py = {url = "https://github.com/sebhmg/geoh5py/archive/refs/heads/GEOPY-947.zip#sha256=None"}
-#geoh5py = {url = "https://github.com/MiraGeoscience/geoh5py/archive/refs/tags/v0.7.0-rc.2.zip#sha256=None"}
-#geoh5py = {url = "https://github.com/MiraGeoscience/geoh5py/archive/refs/heads/develop.zip#sha256=None"}
-=======
-geoh5py = "~0.8.0a1"
-# geoh5py = {url = "https://github.com/MiraGeoscience/geoh5py/archive/refs/heads/GEOPY-715.zip#sha256=None"}
-numpy = "!=1.19.4, ~1.23.5"
-
->>>>>>> df7dc8f5
 
 numpy = "!=1.19.4, ~1.23.5"
 
@@ -44,9 +36,7 @@
 pylint = "*"
 pytest = "*"
 pytest-cov = "*"
-requests = "^2.27.1" # for tests only
 tomli = "*"
-
 
 [tool.isort]
 # settings for compatibility between ``isort`` and ``black`` formatting
