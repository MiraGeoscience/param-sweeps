--- conflicted
+++ resolved
@@ -28,11 +28,8 @@
     - name: Set up Python version
       uses: actions/setup-python@v4
       with:
-<<<<<<< HEAD
-        python-version: 3.8
-=======
         python-version: 3.9
->>>>>>> be9482a1
+
     - name: Get full Python version
       id: full-python-version
       shell: bash
