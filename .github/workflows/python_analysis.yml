name: Python analysis

on:
  pull_request:
    types: [opened, synchronize, reopened, ready_for_review]
    branches:
      - develop
      - main
      - release/**
      - feature/**
      - hotfix/**
  push:
    branches:
      - develop
      - main
      - release/**
      - feature/**
      - hotfix/**

concurrency:
  group: ${{ github.workflow }}-${{ github.head_ref || github.run_id }}
  cancel-in-progress: true

jobs:
  call-workflow-static-analysis:
    name: Static analysis
    uses: MiraGeoscience/CI-tools/.github/workflows/reusable-python-static_analysis.yml@main
    with:
<<<<<<< HEAD
      package-manager: 'poetry'
      app-name: 'param_sweeps'
      python-version: '3.10'
  call-workflow-pytest:
    name: Pytest
    uses: MiraGeoscience/CI-tools/.github/workflows/reusable-python-pytest.yml@DEVOPS-466
    with:
      package-manager: 'poetry'
      python-versions: '["3.10", "3.11", "3.12"]'
      os: '["ubuntu-latest", "windows-latest"]'
      cache-number: 1
      codecov-reference-python-version: '3.10'
      codecov-reference-os: '["ubuntu-latest", "windows-latest"]'
    secrets:
      CODECOV_TOKEN: ${{ secrets.CODECOV_TOKEN }}
=======
      package_manager: 'poetry'
      app_name: 'param_sweeps'
      python_vers: '3.10'
  call-workflow-pytest-on-windows:
    name: Pytest on Windows
    uses: MiraGeoscience/CI-tools/.github/workflows/reusable-python-pytest_windows.yml@main
    with:
      package_manager: 'poetry'
      python_ver: '["3.10", "3.11", "3.12"]'
      cache_number: 1
      codecov_reference_python_ver: '3.10'
    secrets:
      CODECOV_TOKEN: ${{ secrets.CODECOV_TOKEN }}
  call-workflow-pytest-on-unix-os:
    name: Pytest on Unix OS
    uses: MiraGeoscience/CI-tools/.github/workflows/reusable-python-pytest_unix_os.yml@main
    with:
      package_manager: 'poetry'
      python_ver: '["3.10", "3.11", "3.12"]'
      os: '["ubuntu-latest"]'
      cache_number: 1
>>>>>>> e3be50dd
<|MERGE_RESOLUTION|>--- conflicted
+++ resolved
@@ -26,7 +26,6 @@
     name: Static analysis
     uses: MiraGeoscience/CI-tools/.github/workflows/reusable-python-static_analysis.yml@main
     with:
-<<<<<<< HEAD
       package-manager: 'poetry'
       app-name: 'param_sweeps'
       python-version: '3.10'
@@ -41,27 +40,4 @@
       codecov-reference-python-version: '3.10'
       codecov-reference-os: '["ubuntu-latest", "windows-latest"]'
     secrets:
-      CODECOV_TOKEN: ${{ secrets.CODECOV_TOKEN }}
-=======
-      package_manager: 'poetry'
-      app_name: 'param_sweeps'
-      python_vers: '3.10'
-  call-workflow-pytest-on-windows:
-    name: Pytest on Windows
-    uses: MiraGeoscience/CI-tools/.github/workflows/reusable-python-pytest_windows.yml@main
-    with:
-      package_manager: 'poetry'
-      python_ver: '["3.10", "3.11", "3.12"]'
-      cache_number: 1
-      codecov_reference_python_ver: '3.10'
-    secrets:
-      CODECOV_TOKEN: ${{ secrets.CODECOV_TOKEN }}
-  call-workflow-pytest-on-unix-os:
-    name: Pytest on Unix OS
-    uses: MiraGeoscience/CI-tools/.github/workflows/reusable-python-pytest_unix_os.yml@main
-    with:
-      package_manager: 'poetry'
-      python_ver: '["3.10", "3.11", "3.12"]'
-      os: '["ubuntu-latest"]'
-      cache_number: 1
->>>>>>> e3be50dd
+      CODECOV_TOKEN: ${{ secrets.CODECOV_TOKEN }}