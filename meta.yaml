--- conflicted
+++ resolved
@@ -1,9 +1,5 @@
 {% set name = "param-sweeps" %}
-<<<<<<< HEAD
 {% set version = "0.3.0a1" %}
-=======
-{% set version = "0.2.0rc1" %}
->>>>>>> fcc9090e
 
 package:
   name: {{ name|lower }}
