{% set name = "param-sweeps" %}
<<<<<<< HEAD
{% set version = "0.3.0a1" %}
=======
{% set version = "0.2.0b1" %}
>>>>>>> 6b82b8e4

package:
  name: {{ name|lower }}
  version: {{ version }}

source:
  # url: https://github.com/MiraGeoscience/{{ name }}/archive/v{{ version }}.tar.gz
  # sha256: 51e51c36d20fab27e3bb4a91c0a53bcbb0568f3fbf79fb9cf967db5bf665371d
  path: ../{{ name }}

build:
  noarch: python
  script: {{ PYTHON }} -m pip install . -vv --no-deps --no-build-isolation
  number: 0

requirements:
  host:
    - python >=3.10.0,<4
    - poetry-core >=1.0.0
    - setuptools
    - pip
  run:
    - python >=3.10.0,<4
    - numpy >=1.26.0,<1.27.0
    - geoh5py >=0.10.0a1,<0.11.0a0.dev0

test:
  imports:
    - param_sweeps
  commands:
    - pip check
  requires:
    - pip

about:
  home: https://www.mirageoscience.com/mining-industry-software/python-integration/
  summary: 'A Parameter sweeper for applications driven by ui.json files.'
  description: |
    The param-sweeps library contains two main modules. One is for generating sweep files,
    and the other is to run a sweep over some number of parameters in a driver application.
  license: MIT
  license_file:
    - LICENSE
  dev_url: https://github.com/MiraGeoscience/param-sweeps

extra:
  recipe-maintainers:
    - SophieCurinier
    - sebhmg<|MERGE_RESOLUTION|>--- conflicted
+++ resolved
@@ -1,9 +1,5 @@
 {% set name = "param-sweeps" %}
-<<<<<<< HEAD
 {% set version = "0.3.0a1" %}
-=======
-{% set version = "0.2.0b1" %}
->>>>>>> 6b82b8e4
 
 package:
   name: {{ name|lower }}
